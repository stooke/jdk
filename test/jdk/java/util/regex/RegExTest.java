--- conflicted
+++ resolved
@@ -4553,7 +4553,6 @@
         assertTrue(e.getMessage().contains("Bad intersection syntax"));
     }
 
-<<<<<<< HEAD
     //This test is for 8264160
     @Test
     public static void wordBoundaryInconsistencies() {
@@ -4607,7 +4606,8 @@
         } else {
             return p.matcher(cpString).matches();
         }
-=======
+    }
+
     //This test is for 8281560
     @Test
     public static void prematureHitEndInNFCCharProperty() {
@@ -4630,7 +4630,6 @@
         }
 
         assertEquals(results1, results2);
->>>>>>> 3fc009be
     }
 
     //This test is for 8281315
